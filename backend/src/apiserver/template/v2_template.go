--- conflicted
+++ resolved
@@ -43,7 +43,7 @@
 
 var Launcher = ""
 
-func NewGenericScheduledWorkflow(modelJob *model.Job) (*scheduledworkflow.ScheduledWorkflow, error) {
+func NewGenericScheduledWorkflow(modelJob *model.Job, ownerReferences []metav1.OwnerReference) (*scheduledworkflow.ScheduledWorkflow, error) {
 	swfGeneratedName, err := toSWFCRDResourceGeneratedName(modelJob.K8SName)
 	if err != nil {
 		return nil, util.Wrap(err, "Create job failed")
@@ -59,7 +59,10 @@
 			APIVersion: "kubeflow.org/v2beta1",
 			Kind:       "ScheduledWorkflow",
 		},
-		ObjectMeta: metav1.ObjectMeta{GenerateName: swfGeneratedName},
+		ObjectMeta: metav1.ObjectMeta{
+			GenerateName:    swfGeneratedName,
+			OwnerReferences: ownerReferences,
+		},
 		Spec: scheduledworkflow.ScheduledWorkflowSpec{
 			Enabled:           modelJob.Enabled,
 			MaxConcurrency:    &modelJob.MaxConcurrency,
@@ -136,41 +139,14 @@
 		return nil, util.Wrap(err, "Converting runtime config's parameters to CDR parameters failed")
 	}
 
-	scheduledWorkflow, err := NewGenericScheduledWorkflow(modelJob)
+	scheduledWorkflow, err := NewGenericScheduledWorkflow(modelJob, ownerReferences)
 	if err != nil {
 		return nil, err
 	}
 
-<<<<<<< HEAD
 	scheduledWorkflow.Spec.Workflow = &scheduledworkflow.WorkflowResource{
 		Parameters: parameters,
 		Spec:       executionSpec.ToStringForSchedule(),
-=======
-	scheduledWorkflow := &scheduledworkflow.ScheduledWorkflow{
-		TypeMeta: metav1.TypeMeta{
-			APIVersion: "kubeflow.org/v2beta1",
-			Kind:       "ScheduledWorkflow",
-		},
-		ObjectMeta: metav1.ObjectMeta{
-			GenerateName:    swfGeneratedName,
-			OwnerReferences: ownerReferences,
-		},
-		Spec: scheduledworkflow.ScheduledWorkflowSpec{
-			Enabled:        modelJob.Enabled,
-			MaxConcurrency: &modelJob.MaxConcurrency,
-			Trigger:        crdTrigger,
-			Workflow: &scheduledworkflow.WorkflowResource{
-				Parameters: parameters,
-				Spec:       executionSpec.ToStringForSchedule(),
-			},
-			NoCatchup:         util.BoolPointer(modelJob.NoCatchup),
-			ExperimentId:      modelJob.ExperimentId,
-			PipelineId:        modelJob.PipelineId,
-			PipelineName:      modelJob.PipelineName,
-			PipelineVersionId: modelJob.PipelineVersionId,
-			ServiceAccount:    executionSpec.ServiceAccount(),
-		},
->>>>>>> b8d339a0
 	}
 
 	scheduledWorkflow.Spec.ServiceAccount = executionSpec.ServiceAccount()
