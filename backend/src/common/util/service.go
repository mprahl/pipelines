--- conflicted
+++ resolved
@@ -15,12 +15,9 @@
 package util
 
 import (
-<<<<<<< HEAD
 	"context"
-=======
 	"crypto/tls"
 	"crypto/x509"
->>>>>>> b8d339a0
 	"fmt"
 	"google.golang.org/grpc/credentials"
 	"google.golang.org/grpc/credentials/insecure"
@@ -103,7 +100,6 @@
 	return clientSet, config, namespace, nil
 }
 
-<<<<<<< HEAD
 func GetRpcConnectionWithTimeout(address string, timeout time.Time) (*grpc.ClientConn, error) {
 	ctx, _ := context.WithDeadline(context.Background(), timeout)
 
@@ -114,9 +110,6 @@
 	return conn, nil
 }
 
-func GetRpcConnection(address string) (*grpc.ClientConn, error) {
-	conn, err := grpc.Dial(address, grpc.WithInsecure())
-=======
 func GetRpcConnection(address string, tlsEnabled bool, caCertPath string) (*grpc.ClientConn, error) {
 	creds := insecure.NewCredentials()
 	if tlsEnabled {
@@ -141,7 +134,6 @@
 		address,
 		grpc.WithTransportCredentials(creds),
 	)
->>>>>>> b8d339a0
 	if err != nil {
 		return nil, errors.Wrapf(err, "Failed to create gRPC connection")
 	}
