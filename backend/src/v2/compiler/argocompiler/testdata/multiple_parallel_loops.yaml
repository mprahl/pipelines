--- conflicted
+++ resolved
@@ -66,16 +66,12 @@
       - ""
       command:
       - driver
-<<<<<<< HEAD
       env:
         - name: ML_PIPELINE_SERVICE_HOST
           value: "ml-pipeline.kubeflow.svc.cluster.local"
         - name: ML_PIPELINE_SERVICE_PORT_GRPC
           value: "8887"
-      image: gcr.io/ml-pipeline/kfp-driver
-=======
       image: ghcr.io/kubeflow/kfp-driver
->>>>>>> eb7286d8
       name: ""
       resources:
         limits:
@@ -349,16 +345,12 @@
       - ""
       command:
       - driver
-<<<<<<< HEAD
       env:
         - name: ML_PIPELINE_SERVICE_HOST
           value: "ml-pipeline.kubeflow.svc.cluster.local"
         - name: ML_PIPELINE_SERVICE_PORT_GRPC
           value: "8887"
-      image: gcr.io/ml-pipeline/kfp-driver
-=======
       image: ghcr.io/kubeflow/kfp-driver
->>>>>>> eb7286d8
       name: ""
       resources:
         limits:
