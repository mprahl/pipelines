--- conflicted
+++ resolved
@@ -15,10 +15,6 @@
 package argocompiler
 
 import (
-<<<<<<< HEAD
-	wfapi "github.com/argoproj/argo-workflows/v3/pkg/apis/workflow/v1alpha1"
-	k8score "k8s.io/api/core/v1"
-=======
 	"fmt"
 	wfapi "github.com/argoproj/argo-workflows/v3/pkg/apis/workflow/v1alpha1"
 	"github.com/kubeflow/pipelines/backend/src/apiserver/common"
@@ -35,7 +31,6 @@
 	MLPipelineServicePortGRPCEnvVar  = "ML_PIPELINE_SERVICE_PORT_GRPC"
 	MLPipelineTLSEnabledEnvVar       = "ML_PIPELINE_TLS_ENABLED"
 	DefaultMLPipelineTLSEnabled      = false
->>>>>>> b8d339a0
 )
 
 // env vars in metadata-grpc-configmap is defined in component package
@@ -65,21 +60,6 @@
 	},
 }}
 
-<<<<<<< HEAD
-// addExitTask adds an exit lifecycle hook to a task if exitTemplate is not empty.
-func addExitTask(task *wfapi.DAGTask, exitTemplate string, parentDagID string) {
-	if exitTemplate == "" {
-		return
-	}
-
-	task.Hooks = wfapi.LifecycleHooks{
-		wfapi.ExitLifecycleEvent: wfapi.LifecycleHook{
-			Template: exitTemplate,
-			Arguments: wfapi.Arguments{Parameters: []wfapi.Parameter{
-				{Name: paramParentDagID, Value: wfapi.AnyStringPtr(parentDagID)},
-			}},
-		},
-=======
 var MLPipelineServiceEnv = []k8score.EnvVar{{
 	Name:  "ML_PIPELINE_SERVICE_HOST",
 	Value: GetMLPipelineServiceHost(),
@@ -159,7 +139,7 @@
 			Value: sslCertDir,
 		})
 		volume := k8score.Volume{
-			Name: volumeNameCABUndle,
+			Name: volumeNameCABundle,
 			VolumeSource: k8score.VolumeSource{
 				ConfigMap: &k8score.ConfigMapVolumeSource{
 					LocalObjectReference: k8score.LocalObjectReference{
@@ -172,13 +152,28 @@
 		tmpl.Volumes = append(tmpl.Volumes, volume)
 
 		volumeMount := k8score.VolumeMount{
-			Name:      volumeNameCABUndle,
+			Name:      volumeNameCABundle,
 			MountPath: caFile,
 			SubPath:   caBundleCfgMapKey,
 		}
 
 		tmpl.Container.VolumeMounts = append(tmpl.Container.VolumeMounts, volumeMount)
 
->>>>>>> b8d339a0
+	}
+}
+
+// addExitTask adds an exit lifecycle hook to a task if exitTemplate is not empty.
+func addExitTask(task *wfapi.DAGTask, exitTemplate string, parentDagID string) {
+	if exitTemplate == "" {
+		return
+	}
+
+	task.Hooks = wfapi.LifecycleHooks{
+		wfapi.ExitLifecycleEvent: wfapi.LifecycleHook{
+			Template: exitTemplate,
+			Arguments: wfapi.Arguments{Parameters: []wfapi.Parameter{
+				{Name: paramParentDagID, Value: wfapi.AnyStringPtr(parentDagID)},
+			}},
+		},
 	}
 }