--- conflicted
+++ resolved
@@ -75,24 +75,22 @@
 	// optional, allows to specify kubernetes-specific executor config
 	KubernetesExecutorConfig *kubernetesplatform.KubernetesExecutorConfig
 
-<<<<<<< HEAD
-	// set to true if ml pipeline server is serving over tls
-	MLPipelineTLSEnabled bool
-
-	MLMDServerAddress string
-
-	MLMDServerPort string
-
-	// set to true if MLMD server is serving over tls
-	MLMDTLSEnabled bool
-
-	CaCertPath string
-=======
 	// optional, required only if the {{$.pipeline_job_resource_name}} placeholder is used
 	RunName string
 	// optional, required only if the {{$.pipeline_job_name}} placeholder is used
 	RunDisplayName string
->>>>>>> 65d1d79f
+
+	// set to true if ml pipeline server is serving over tls
+	MLPipelineTLSEnabled bool
+
+	MLMDServerAddress string
+
+	MLMDServerPort string
+
+	// set to true if MLMD server is serving over tls
+	MLMDTLSEnabled bool
+
+	CaCertPath string
 }
 
 // Identifying information used for error messages
