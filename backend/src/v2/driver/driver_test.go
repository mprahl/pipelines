--- conflicted
+++ resolved
@@ -15,9 +15,10 @@
 
 import (
 	"encoding/json"
+	"testing"
+
 	k8sres "k8s.io/apimachinery/pkg/api/resource"
 	metav1 "k8s.io/apimachinery/pkg/apis/meta/v1"
-	"testing"
 
 	"github.com/kubeflow/pipelines/api/v2alpha1/go/pipelinespec"
 	"github.com/kubeflow/pipelines/backend/src/v2/metadata"
@@ -532,11 +533,7 @@
 					{
 						Name: "secret1",
 						VolumeSource: k8score.VolumeSource{
-<<<<<<< HEAD
 							Secret: &k8score.SecretVolumeSource{SecretName: "secret1", Optional: &[]bool{false}[0]},
-=======
-							Secret: &k8score.SecretVolumeSource{SecretName: "secret1", Optional:  &[]bool{false}[0],},
->>>>>>> dd59f48c
 						},
 					},
 				},
@@ -734,11 +731,7 @@
 						VolumeSource: k8score.VolumeSource{
 							ConfigMap: &k8score.ConfigMapVolumeSource{
 								LocalObjectReference: k8score.LocalObjectReference{Name: "cm1"},
-<<<<<<< HEAD
 								Optional:             &[]bool{false}[0]},
-=======
-								Optional:             &[]bool{false}[0],},
->>>>>>> dd59f48c
 						},
 					},
 				},
@@ -1281,8 +1274,6 @@
 			assert.Equal(t, tt.expected, tt.podSpec)
 		})
 	}
-<<<<<<< HEAD
-=======
 }
 
 func Test_extendPodSpecPatch_GenericEphemeralVolume(t *testing.T) {
@@ -1470,5 +1461,4 @@
 			assert.Equal(t, tt.expected, tt.podSpec)
 		})
 	}
->>>>>>> dd59f48c
 }