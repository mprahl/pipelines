--- conflicted
+++ resolved
@@ -12,26 +12,11 @@
 # See the License for the specific language governing permissions and
 # limitations under the License.
 
-<<<<<<< HEAD
-FROM golang:1.22.10-alpine3.21 as builder
-
-WORKDIR /go/src/github.com/kubeflow/pipelines
-
-COPY ./go.mod ./
-COPY ./go.sum ./
-COPY ./hack/install-go-licenses.sh ./hack/
-
-RUN GO111MODULE=on go mod download
-RUN ./hack/install-go-licenses.sh
-
-COPY . .
-=======
 # Build arguments
 ARG SOURCE_CODE=.
 
 # Use ubi8/nodejs-14 as base image
-FROM registry.access.redhat.com/ubi8/go-toolset:1.21 as builder
->>>>>>> b8d339a0
+FROM registry.access.redhat.com/ubi8/go-toolset:1.22 as builder
 
 ## Build args to be used at this step
 ARG SOURCE_CODE
@@ -46,16 +31,6 @@
                    gcc && \
     dnf clean all && rm -rf /var/cache/yum
 
-<<<<<<< HEAD
-RUN GO111MODULE=on go build -o /bin/controller backend/src/crd/controller/scheduledworkflow/*.go
-# Check licenses and comply with license terms.
-# First, make sure there's no forbidden license.
-RUN go-licenses check ./backend/src/crd/controller/scheduledworkflow
-RUN go-licenses csv ./backend/src/crd/controller/scheduledworkflow > /tmp/licenses.csv && \
-    diff /tmp/licenses.csv backend/third_party_licenses/swf.csv && \
-    go-licenses save ./backend/src/crd/controller/scheduledworkflow --save_path /tmp/NOTICES
-=======
->>>>>>> b8d339a0
 
 COPY ${SOURCE_CODE}/go.mod ./
 COPY ${SOURCE_CODE}/go.sum ./
