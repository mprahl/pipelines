--- conflicted
+++ resolved
@@ -12,12 +12,8 @@
 # See the License for the specific language governing permissions and
 # limitations under the License.
 
-<<<<<<< HEAD
 # Build arguments
 ARG SOURCE_CODE=.
-=======
-FROM golang:1.21.7-alpine3.19 as builder
->>>>>>> dd59f48c
 
 # Use ubi8/nodejs-14 as base image
 FROM registry.access.redhat.com/ubi8/go-toolset:1.21 as builder
@@ -36,12 +32,8 @@
     dnf clean all && rm -rf /var/cache/yum
 
 
-<<<<<<< HEAD
 COPY ${SOURCE_CODE}/go.mod ./
 COPY ${SOURCE_CODE}/go.sum ./
-=======
-FROM alpine:3.19
->>>>>>> dd59f48c
 
 # Copy the source
 COPY ${SOURCE_CODE}/ ./
@@ -60,11 +52,4 @@
 ENV NAMESPACE ""
 ENV LOG_LEVEL info
 
-<<<<<<< HEAD
-CMD /bin/controller --logtostderr=true --namespace=${NAMESPACE}
-
-LABEL name="ds-pipelines-scheduledworkflow" \
-      summary="DSP Scheduled Workflow Controller"
-=======
-CMD /bin/controller --logtostderr=true --namespace=${NAMESPACE} --logLevel=${LOG_LEVEL}
->>>>>>> dd59f48c
+CMD /bin/controller --logtostderr=true --namespace=${NAMESPACE} --logLevel=${LOG_LEVEL}