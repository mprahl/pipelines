# Copyright 2021 The Kubeflow Authors
#
# Licensed under the Apache License, Version 2.0 (the "License");
# you may not use this file except in compliance with the License.
# You may obtain a copy of the License at
#
#      http://www.apache.org/licenses/LICENSE-2.0
#
# Unless required by applicable law or agreed to in writing, software
# distributed under the License is distributed on an "AS IS" BASIS,
# WITHOUT WARRANTIES OR CONDITIONS OF ANY KIND, either express or implied.
# See the License for the specific language governing permissions and
# limitations under the License.

<<<<<<< HEAD
# Build arguments
ARG SOURCE_CODE=.
=======
FROM golang:1.22.12-alpine3.21 as builder
>>>>>>> eb7286d8

# Use ubi8/nodejs-14 as base image
FROM registry.access.redhat.com/ubi8/go-toolset:1.22 as builder

<<<<<<< HEAD
## Build args to be used at this step
ARG SOURCE_CODE
=======
COPY ./go.mod ./
COPY ./go.sum ./
COPY ./kubernetes_platform/go.mod ./kubernetes_platform/go.mod
COPY ./api/go.mod ./api/go.mod
>>>>>>> eb7286d8

## Switch to root as required for some operations
USER root

RUN dnf upgrade -y && \
    dnf install -y bash \
                   git \
                   openssh \
                   gcc && \
    dnf clean all && rm -rf /var/cache/yum


COPY ${SOURCE_CODE}/go.mod ./
COPY ${SOURCE_CODE}/go.sum ./

RUN GO111MODULE=on go mod download

# Copy the source
COPY ${SOURCE_CODE}/ ./

RUN GO111MODULE=on go build -o /bin/controller backend/src/crd/controller/scheduledworkflow/*.go

FROM registry.access.redhat.com/ubi8/ubi-minimal:latest
WORKDIR /bin

COPY --from=builder /bin/controller /bin/controller
RUN chmod +x /bin/controller

RUN microdnf makecache && \
     microdnf install -y tzdata.noarch

ENV NAMESPACE ""
ENV LOG_LEVEL info

CMD /bin/controller --logtostderr=true --namespace=${NAMESPACE} --logLevel=${LOG_LEVEL}<|MERGE_RESOLUTION|>--- conflicted
+++ resolved
@@ -12,25 +12,14 @@
 # See the License for the specific language governing permissions and
 # limitations under the License.
 
-<<<<<<< HEAD
 # Build arguments
 ARG SOURCE_CODE=.
-=======
-FROM golang:1.22.12-alpine3.21 as builder
->>>>>>> eb7286d8
 
 # Use ubi8/nodejs-14 as base image
 FROM registry.access.redhat.com/ubi8/go-toolset:1.22 as builder
 
-<<<<<<< HEAD
 ## Build args to be used at this step
 ARG SOURCE_CODE
-=======
-COPY ./go.mod ./
-COPY ./go.sum ./
-COPY ./kubernetes_platform/go.mod ./kubernetes_platform/go.mod
-COPY ./api/go.mod ./api/go.mod
->>>>>>> eb7286d8
 
 ## Switch to root as required for some operations
 USER root
@@ -45,6 +34,8 @@
 
 COPY ${SOURCE_CODE}/go.mod ./
 COPY ${SOURCE_CODE}/go.sum ./
+COPY ${SOURCE_CODE}/kubernetes_platform/go.mod ./kubernetes_platform/go.mod
+COPY ${SOURCE_CODE}/api/go.mod ./api/go.mod
 
 RUN GO111MODULE=on go mod download
 
