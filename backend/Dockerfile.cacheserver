# Copyright 2021 The Kubeflow Authors
#
# Licensed under the Apache License, Version 2.0 (the "License");
# you may not use this file except in compliance with the License.
# You may obtain a copy of the License at
#
#      http://www.apache.org/licenses/LICENSE-2.0
#
# Unless required by applicable law or agreed to in writing, software
# distributed under the License is distributed on an "AS IS" BASIS,
# WITHOUT WARRANTIES OR CONDITIONS OF ANY KIND, either express or implied.
# See the License for the specific language governing permissions and
# limitations under the License.

# Dockerfile for building the source code of cache_server
<<<<<<< HEAD
FROM golang:1.21.4-alpine3.17 as builder
=======
FROM golang:1.21.7-alpine3.19 as builder
>>>>>>> dd59f48c

RUN apk update && apk upgrade && \
    apk add --no-cache bash git openssh gcc musl-dev

WORKDIR /go/src/github.com/kubeflow/pipelines
COPY . .

RUN GO111MODULE=on go build -o /bin/cache_server backend/src/cache/*.go

# Check licenses and comply with license terms.
RUN ./hack/install-go-licenses.sh
# First, make sure there's no forbidden license.
RUN go-licenses check ./backend/src/cache
RUN go-licenses csv ./backend/src/cache > /tmp/licenses.csv && \
    diff /tmp/licenses.csv backend/third_party_licenses/cache_server.csv && \
    go-licenses save ./backend/src/cache --save_path /tmp/NOTICES

FROM alpine:3.19

RUN adduser -S appuser
USER appuser

WORKDIR /bin

COPY --from=builder /bin/cache_server /bin/cache_server
# Copy licenses and notices.
COPY --from=builder /tmp/licenses.csv /third_party/licenses.csv
COPY --from=builder /tmp/NOTICES /third_party/NOTICES

ENTRYPOINT [ "/bin/cache_server" ]<|MERGE_RESOLUTION|>--- conflicted
+++ resolved
@@ -13,11 +13,7 @@
 # limitations under the License.
 
 # Dockerfile for building the source code of cache_server
-<<<<<<< HEAD
-FROM golang:1.21.4-alpine3.17 as builder
-=======
 FROM golang:1.21.7-alpine3.19 as builder
->>>>>>> dd59f48c
 
 RUN apk update && apk upgrade && \
     apk add --no-cache bash git openssh gcc musl-dev
